--- conflicted
+++ resolved
@@ -20,12 +20,8 @@
     "next": "^14.0.0",
     "react": "^18.0.0",
     "react-dom": "^18.0.0",
-<<<<<<< HEAD
     "viem": "^2.38.0",
     "wagmi": "^2.17.5"
-=======
-    "viem": "^2.37.11"
->>>>>>> 37bd504d
   },
   "devDependencies": {
     "@tailwindcss/forms": "^0.5.0",
